use callback::AppId;
use common::{RingBuffer, Queue, VolatileCell};

use container;
use core::{mem, ptr, slice};
use core::cell::Cell;
use core::intrinsics;
use core::ptr::{read_volatile, write_volatile};

#[no_mangle]
pub static mut SYSCALL_FIRED: usize = 0;

#[allow(improper_ctypes)]
extern "C" {
    pub fn switch_to_user(user_stack: *const u8, mem_base: *const u8) -> *mut u8;
}

pub static mut PROCS: &'static mut [Option<Process<'static>>] = &mut [];

pub fn schedule(callback: FunctionCall, appid: AppId) -> bool {
    let procs = unsafe { &mut PROCS };
    let idx = appid.idx();
    if idx >= procs.len() {
        return false;
    }

    match procs[idx] {
        None => false,
        Some(ref mut p) => {
            // TODO(alevy): validate appid liveness
            unsafe {
                HAVE_WORK.set(HAVE_WORK.get() + 1);
            }

            p.tasks.enqueue(Task::FunctionCall(callback))
        }
    }
}

#[derive(Copy,Clone,PartialEq,Eq)]
pub enum Error {
    NoSuchApp,
    OutOfMemory,
    AddressOutOfBounds,
}

#[derive(Copy,Clone,PartialEq,Eq)]
pub enum State {
    Running,
    Yielded,
}

#[derive(Copy, Clone)]
pub enum IPCType {
    Service,
    Client,
}

#[derive(Copy, Clone)]
pub enum Task {
    FunctionCall(FunctionCall),
    IPC((AppId, IPCType)),
}

#[derive(Copy, Clone)]
pub struct FunctionCall {
    pub r0: usize,
    pub r1: usize,
    pub r2: usize,
    pub r3: usize,
    pub pc: usize,
}

#[repr(C)]
#[derive(Clone, Copy, Debug)]
struct LoadInfo {
    total_size: u32,
    entry_offset: u32,
    rel_data_offset: u32,
    rel_data_size: u32,
    text_offset: u32,
    text_size: u32,
    got_offset: u32,
    got_size: u32,
    data_offset: u32,
    data_size: u32,
    bss_mem_offset: u32,
    bss_size: u32,
    pkg_name_offset: u32,
    pkg_name_size: u32,
}

pub struct Process<'a> {
    /// The process's memory.
    memory: &'static mut [u8],

    app_memory_break: *const u8,
    kernel_memory_break: *const u8,

    /// Process text segment
    text: &'static [u8],

    /// The offset in `memory` to use for the process stack.
    cur_stack: *const u8,

    yield_pc: usize,
    psr: usize,

    state: State,

    /// MPU regions are saved as a pointer-size pair.
    ///
    /// size is encoded as X where
    /// SIZE = 2^(X + 1) and X >= 4.
    ///
    /// A null pointer represents an empty region.
    ///
    /// # Invariants
    ///
    /// The pointer must be aligned to the size. E.g. if the size is 32 bytes, the pointer must be
    /// 32-byte aligned.
    ///
    mpu_regions: [Cell<(*const u8, usize)>; 5],

    tasks: RingBuffer<'a, Task>,

    pub pkg_name: &'static [u8],
}

fn closest_power_of_two(mut num: u32) -> u32 {
    num -= 1;
    num |= num >> 1;
    num |= num >> 2;
    num |= num >> 4;
    num |= num >> 8;
    num |= num >> 16;
    num += 1;
    num
}

// Stores the current number of callbacks enqueued + processes in Running state
static mut HAVE_WORK: VolatileCell<usize> = VolatileCell::new(0);

pub fn processes_blocked() -> bool {
    unsafe { HAVE_WORK.get() == 0 }
}

impl<'a> Process<'a> {
    pub fn schedule_ipc(&mut self, from: AppId, cb_type: IPCType) {
        unsafe {
            HAVE_WORK.set(HAVE_WORK.get() + 1);
        }
        self.tasks.enqueue(Task::IPC((from, cb_type)));
    }

    pub fn current_state(&self) -> State {
        self.state
    }

    pub fn yield_state(&mut self) {
        if self.state == State::Running {
            self.state = State::Yielded;
            unsafe {
                HAVE_WORK.set(HAVE_WORK.get() - 1);
            }
        }
    }

    pub fn dequeue_task(&mut self) -> Option<Task> {
        self.tasks.dequeue().map(|cb| {
            unsafe {
                HAVE_WORK.set(HAVE_WORK.get() - 1);
            }
            cb
        })
    }

    pub fn mem_start(&self) -> *const u8 {
        self.memory.as_ptr()
    }

    pub fn mem_end(&self) -> *const u8 {
        unsafe { self.memory.as_ptr().offset(self.memory.len() as isize) }
    }

    pub fn setup_mpu(&self, mpu: &::platform::MPU) {
        let data_start = self.memory.as_ptr() as usize;
        let data_len = 12;

        let text_start = self.text.as_ptr() as usize;
        let text_len = ((32 - self.text.len().leading_zeros()) - 2) as u32;

        let mut grant_size = unsafe {
            self.memory.as_ptr().offset(self.memory.len() as isize) as u32 -
            (self.kernel_memory_break as u32)
        };
        grant_size = closest_power_of_two(grant_size);
        let grant_base = unsafe {
            self.memory
                .as_ptr()
                .offset(self.memory.len() as isize)
                .offset(-(grant_size as isize))
        };
        let mgrant_size = grant_size.trailing_zeros() - 1;

        // Data segment read/write/execute
        mpu.set_mpu(0, data_start as u32, data_len, true, 0b011);
        // Text segment read/execute (no write)
        mpu.set_mpu(1, text_start as u32, text_len, true, 0b111);

        // Disallow access to grant region
        mpu.set_mpu(2, grant_base as u32, mgrant_size, false, 0b001);

        for (i, region) in self.mpu_regions.iter().enumerate() {
            mpu.set_mpu((i + 3) as u32,
                        region.get().0 as u32,
                        region.get().1 as u32,
                        true,
                        0b011);
        }
    }


    pub fn add_mpu_region(&self, base: *const u8, size: usize) -> bool {
        if size >= 16 && size.count_ones() == 1 && (base as usize) % size == 0 {
            let mpu_size = (size.trailing_zeros() - 1) as usize;
            for region in self.mpu_regions.iter() {
                if region.get().0 == ptr::null() {
                    region.set((base, mpu_size));
                    return true;
                } else if region.get().0 == base {
                    if region.get().1 < mpu_size {
                        region.set((base, mpu_size));
                    }
                    return true;
                }
            }
        }
        return false;
    }

    pub unsafe fn create(start_addr: *const u8,
                         length: usize,
                         memory: &'static mut [u8])
                         -> Process<'a> {
        let mut kernel_memory_break = {
            // make room for container pointers
            let psz = mem::size_of::<*const usize>();
            let num_ctrs = read_volatile(&container::CONTAINER_COUNTER);
            let container_ptrs_size = num_ctrs * psz;
            let res = memory.as_mut_ptr().offset((memory.len() - container_ptrs_size) as isize);
            // set all ptrs to null
            let opts = slice::from_raw_parts_mut(res as *mut *const usize, num_ctrs);
            for opt in opts.iter_mut() {
                *opt = ptr::null()
            }
            res
        };

        // Take callback buffer from of memory
        let callback_size = mem::size_of::<Task>();
        let callback_len = 10;
        let callback_offset = callback_len * callback_size;
        // Set kernel break to beginning of callback buffer
        kernel_memory_break = kernel_memory_break.offset(-(callback_offset as isize));
        let callback_buf = slice::from_raw_parts_mut(kernel_memory_break as *mut Task,
                                                     callback_len);

        let tasks = RingBuffer::new(callback_buf);

        let load_result = load(start_addr, memory.as_mut_ptr());

        let stack_bottom = load_result.app_mem_start.offset(512);

        let mut process = Process {
            memory: memory,
            app_memory_break: stack_bottom,
            kernel_memory_break: kernel_memory_break,
            text: slice::from_raw_parts(start_addr, length),
            cur_stack: stack_bottom,
            yield_pc: 0,
            psr: 0x01000000,
            mpu_regions: [Cell::new((ptr::null(), 0)),
                          Cell::new((ptr::null(), 0)),
                          Cell::new((ptr::null(), 0)),
                          Cell::new((ptr::null(), 0)),
                          Cell::new((ptr::null(), 0))],
            pkg_name: load_result.pkg_name,
            state: State::Yielded,
            tasks: tasks,
        };

        if (load_result.init_fn - 1) % 8 != 0 {
            panic!("{}", (load_result.init_fn - 1) % 8);
        }

        process.tasks.enqueue(Task::FunctionCall(FunctionCall {
            pc: load_result.init_fn,
            r0: load_result.app_mem_start as usize,
            r1: process.app_memory_break as usize,
            r2: process.kernel_memory_break as usize,
            r3: 0,
<<<<<<< HEAD
        });
        
=======
        }));

        HAVE_WORK.set(HAVE_WORK.get() + 1);

>>>>>>> 0ccc745f
        process
    }

    pub fn sbrk(&mut self, increment: isize) -> Result<*const u8, Error> {
        let new_break = unsafe { self.app_memory_break.offset(increment) };
        self.brk(new_break)
    }

    pub fn brk(&mut self, new_break: *const u8) -> Result<*const u8, Error> {
        if new_break < self.mem_start() || new_break >= self.mem_end() {
            Err(Error::AddressOutOfBounds)
        } else if new_break > self.kernel_memory_break {
            Err(Error::OutOfMemory)
        } else {
            let old_break = self.app_memory_break;
            self.app_memory_break = new_break;
            Ok(old_break)
        }
    }

    pub fn in_exposed_bounds(&self, buf_start_addr: *const u8, size: usize) -> bool {

        let buf_end_addr = unsafe { buf_start_addr.offset(size as isize) };

        buf_start_addr >= self.mem_start() && buf_end_addr <= self.mem_end()
    }

    pub unsafe fn alloc(&mut self, size: usize) -> Option<&mut [u8]> {
        let new_break = self.kernel_memory_break.offset(-(size as isize));
        if new_break < self.app_memory_break {
            None
        } else {
            self.kernel_memory_break = new_break;
            Some(slice::from_raw_parts_mut(new_break as *mut u8, size))
        }
    }

    pub unsafe fn free<T>(&mut self, _: *mut T) {}

    pub unsafe fn container_for<T>(&mut self, container_num: usize) -> *mut *mut T {
        let container_num = container_num as isize;
        let ptr = (self.mem_end() as *mut usize).offset(-(container_num + 1));
        ptr as *mut *mut T
    }

    pub unsafe fn container_for_or_alloc<T: Default>(&mut self,
                                                     container_num: usize)
                                                     -> Option<*mut T> {
        let ctr_ptr = self.container_for::<T>(container_num);
        if (*ctr_ptr).is_null() {
            self.alloc(mem::size_of::<T>()).map(|root_arr| {
                let root_ptr = root_arr.as_mut_ptr() as *mut T;
                *root_ptr = Default::default();
                write_volatile(ctr_ptr, root_ptr);
                root_ptr
            })
        } else {
            Some(*ctr_ptr)
        }
    }


    pub fn pop_syscall_stack(&mut self) {
        let pspr = self.cur_stack as *const usize;
        unsafe {
            self.yield_pc = read_volatile(pspr.offset(6));
            self.psr = read_volatile(pspr.offset(7));
            self.cur_stack = (self.cur_stack as *mut usize).offset(8) as *mut u8;
        }
    }

    /// Context switch to the process.
    pub unsafe fn push_function_call(&mut self, callback: FunctionCall) {
        HAVE_WORK.set(HAVE_WORK.get() + 1);

        self.state = State::Running;
        // Fill in initial stack expected by SVC handler
        // Top minus 8 u32s for r0-r3, r12, lr, pc and xPSR
        let stack_bottom = (self.cur_stack as *mut usize).offset(-8);
        write_volatile(stack_bottom.offset(7), self.psr);
        write_volatile(stack_bottom.offset(6), callback.pc | 1);
        // Set the LR register to the saved PC so the callback returns to
        // wherever wait was called. Set lowest bit to one because of THUMB
        // instruction requirements.
        write_volatile(stack_bottom.offset(5), self.yield_pc | 0x1);
        write_volatile(stack_bottom, callback.r0);
        write_volatile(stack_bottom.offset(1), callback.r1);
        write_volatile(stack_bottom.offset(2), callback.r2);
        write_volatile(stack_bottom.offset(3), callback.r3);

        self.cur_stack = stack_bottom as *mut u8;
    }

    pub unsafe fn syscall_fired(&self) -> bool {
        read_volatile(&SYSCALL_FIRED) != 0
    }

    /// Context switch to the process.
    pub unsafe fn switch_to(&mut self) {
        write_volatile(&mut SYSCALL_FIRED, 0);
        let psp = switch_to_user(self.cur_stack, self.memory.as_ptr());
        self.cur_stack = psp;
    }

    pub fn svc_number(&self) -> Option<u8> {
        let psp = self.cur_stack as *const *const u16;
        unsafe {
            let pcptr = read_volatile((psp as *const *const u16).offset(6));
            let svc_instr = read_volatile(pcptr.offset(-1));
            Some((svc_instr & 0xff) as u8)
        }
    }

    pub fn lr(&self) -> usize {
        let pspr = self.cur_stack as *const usize;
        unsafe { read_volatile(pspr.offset(5)) }
    }


    pub fn r0(&self) -> usize {
        let pspr = self.cur_stack as *const usize;
        unsafe { read_volatile(pspr) }
    }

    pub fn set_r0(&mut self, val: isize) {
        let pspr = self.cur_stack as *mut isize;
        unsafe { write_volatile(pspr, val) }
    }

    pub fn r1(&self) -> usize {
        let pspr = self.cur_stack as *const usize;
        unsafe { read_volatile(pspr.offset(1)) }
    }

    pub fn r2(&self) -> usize {
        let pspr = self.cur_stack as *const usize;
        unsafe { read_volatile(pspr.offset(2)) }
    }

    pub fn r3(&self) -> usize {
        let pspr = self.cur_stack as *const usize;
        unsafe { read_volatile(pspr.offset(3)) }
    }
}

#[derive(Debug)]
struct LoadResult {
    init_fn: usize,
    app_mem_start: *const u8,
    pkg_name: &'static [u8],
}

unsafe fn load(start_addr: *const u8, mem_base: *mut u8) -> LoadResult {

    let load_info = &*(start_addr as *const LoadInfo);

    let mut result = LoadResult {
        pkg_name: slice::from_raw_parts(start_addr.offset(load_info.pkg_name_offset as isize),
                                        load_info.pkg_name_size as usize),
        init_fn: 0,
        app_mem_start: ptr::null(),
    };

    let text_start = start_addr.offset(load_info.text_offset as isize);

    let rel_data: &[u32] =
        slice::from_raw_parts(start_addr.offset(load_info.rel_data_offset as isize) as *const u32,
                              (load_info.rel_data_size as usize) / mem::size_of::<u32>());

    let got: &[u8] =
        slice::from_raw_parts(start_addr.offset(load_info.got_offset as isize),
                              load_info.got_size as usize) as &[u8];

    let data: &[u8] = slice::from_raw_parts(start_addr.offset(load_info.data_offset as isize),
                                            load_info.data_size as usize);

    let target_data: &mut [u8] =
        slice::from_raw_parts_mut(mem_base,
                                  (load_info.data_size + load_info.got_size) as usize);

    for (orig, dest) in got.iter().chain(data.iter()).zip(target_data.iter_mut()) {
        *dest = *orig
    }

    // Zero out BSS
    intrinsics::write_bytes(mem_base.offset(load_info.bss_mem_offset as isize),
                            0,
                            load_info.bss_size as usize);


    let fixup = |addr: &mut u32| {
        let entry = *addr;
        if (entry & 0x80000000) == 0 {
            // Regular data (memory relative)
            *addr = entry + (mem_base as u32);
        } else {
            // rodata or function pointer (code relative)
            *addr = (entry ^ 0x80000000) + (text_start as u32);
        }
    };

    // Fixup Global Offset Table
    let mem_got: &mut [u32] = slice::from_raw_parts_mut(mem_base as *mut u32,
                                                        (load_info.got_size as usize) /
                                                        mem::size_of::<u32>());

    for got_cur in mem_got {
        fixup(got_cur);
    }

    // Fixup relocation data
    for (i, addr) in rel_data.iter().enumerate() {
        if i % 2 == 0 {
            // Only the first of every 2 entries is an address
            fixup(&mut *(mem_base.offset(*addr as isize) as *mut u32));
        }
    }

    // Entry point is offset from app code
    result.init_fn = start_addr.offset(load_info.entry_offset as isize) as usize;

    let mut aligned_mem_start = load_info.bss_mem_offset + load_info.bss_size;
    aligned_mem_start += (8 - (aligned_mem_start % 8)) % 8;
    result.app_mem_start = mem_base.offset(aligned_mem_start as isize);

    result
}<|MERGE_RESOLUTION|>--- conflicted
+++ resolved
@@ -300,15 +300,10 @@
             r1: process.app_memory_break as usize,
             r2: process.kernel_memory_break as usize,
             r3: 0,
-<<<<<<< HEAD
-        });
-        
-=======
         }));
 
         HAVE_WORK.set(HAVE_WORK.get() + 1);
 
->>>>>>> 0ccc745f
         process
     }
 
