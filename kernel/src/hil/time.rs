--- conflicted
+++ resolved
@@ -15,12 +15,8 @@
 
 /// An integer type defining the width of a time value, which allows
 /// clients to know when wraparound will occur.
-<<<<<<< HEAD
-pub trait Ticks: Clone + Copy + From<u32> {
-=======
 
 pub trait Ticks: Clone + Copy + From<u32> + fmt::Debug + Ord + PartialOrd + Eq {
->>>>>>> a97b7cd6
     /// Converts the type into a `usize`, stripping the higher bits
     /// it if it is larger than `usize` and filling the higher bits
     /// with 0 if it is smaller than `usize`.
@@ -72,7 +68,6 @@
     /// it being constant or changing it should use `Timestamp`
     /// or `Counter`.
     fn now(&self) -> Self::Ticks;
-<<<<<<< HEAD
 
     /// Returns the number of ticks in the provided number of seconds,
     /// rounding down any fractions. If the value overflows Ticks it
@@ -82,17 +77,6 @@
         ticks_from_val(val)
     }
 
-=======
-
-    /// Returns the number of ticks in the provided number of seconds,
-    /// rounding down any fractions. If the value overflows Ticks it
-    /// returns `Ticks::max_value()`.
-    fn ticks_from_seconds(s: u32) -> Self::Ticks {
-        let val: u64 = Self::Frequency::frequency() as u64 * s as u64;
-        ticks_from_val(val)
-    }
-
->>>>>>> a97b7cd6
     /// Returns the number of ticks in the provided number of milliseconds,
     /// rounding down any fractions. If the value overflows Ticks it
     /// returns `Ticks::max_value()`.
@@ -109,7 +93,6 @@
         ticks_from_val(val / 1_000_000)
     }
 }
-<<<<<<< HEAD
 
 fn ticks_from_val<T: Ticks>(val: u64) -> T {
     if val <= T::max_value().into_u32() as u64 {
@@ -123,21 +106,6 @@
 /// repeated calls to `Time::now`.
 pub trait Timestamp: Time {}
 
-=======
-
-fn ticks_from_val<T: Ticks>(val: u64) -> T {
-    if val <= T::max_value().into_u32() as u64 {
-        T::from(val as u32)
-    } else {
-        T::max_value()
-    }
-}
-
-/// Represents a static moment in time, that does not change over
-/// repeated calls to `Time::now`.
-pub trait Timestamp: Time {}
-
->>>>>>> a97b7cd6
 /// Callback handler for when a counter has overflowed past its maximum
 /// value and returned to 0.
 pub trait OverflowClient {
@@ -345,8 +313,7 @@
 }
 
 /// u32 `Ticks`
-<<<<<<< HEAD
-#[derive(Clone, Copy)]
+#[derive(Clone, Copy, Debug, PartialOrd)]
 pub struct Ticks32(u32);
 
 impl From<u32> for Ticks32 {
@@ -374,50 +341,30 @@
 
     fn within_range(self, start: Self, end: Self) -> bool {
         self.wrapping_sub(start).0 < end.wrapping_sub(start).0
-=======
-#[derive(Clone, Copy, Debug, PartialOrd)]
-pub struct Ticks32(u32);
-
-impl From<u32> for Ticks32 {
-    fn from(val: u32) -> Self {
-        Ticks32(val)
->>>>>>> a97b7cd6
-    }
-}
-
-<<<<<<< HEAD
-=======
-impl Ticks for Ticks32 {
-    fn into_usize(self) -> usize {
-        self.0 as usize
-    }
-
-    fn into_u32(self) -> u32 {
-        self.0
-    }
-
-    fn wrapping_add(self, other: Self) -> Self {
-        Ticks32(self.0.wrapping_add(other.0))
-    }
-
-    fn wrapping_sub(self, other: Self) -> Self {
-        Ticks32(self.0.wrapping_sub(other.0))
-    }
-
-    fn within_range(self, start: Self, end: Self) -> bool {
-        self.wrapping_sub(start).0 < end.wrapping_sub(start).0
-    }
-
->>>>>>> a97b7cd6
+    }
+
     /// Returns the maximum value of this type, which should be (2^width)-1.
     fn max_value() -> Self {
         Ticks32(0xFFFFFFFF)
     }
 }
 
-<<<<<<< HEAD
+impl Ord for Ticks32 {
+    fn cmp(&self, other: &Self) -> Ordering {
+        self.0.cmp(&other.0)
+    }
+}
+
+impl PartialEq for Ticks32 {
+    fn eq(&self, other: &Self) -> bool {
+        self.0 == other.0
+    }
+}
+
+impl Eq for Ticks32 {}
+
 /// 24-bit `Ticks`
-#[derive(Clone, Copy)]
+#[derive(Clone, Copy, Debug, PartialOrd)]
 pub struct Ticks24(u32);
 
 impl From<u32> for Ticks24 {
@@ -450,110 +397,39 @@
     /// Returns the maximum value of this type, which should be (2^width)-1.
     fn max_value() -> Self {
         Ticks24(0x00FFFFFF)
-=======
-impl Ord for Ticks32 {
+    }
+}
+
+impl Ord for Ticks24 {
     fn cmp(&self, other: &Self) -> Ordering {
         self.0.cmp(&other.0)
     }
 }
 
-impl PartialEq for Ticks32 {
+impl PartialEq for Ticks24 {
     fn eq(&self, other: &Self) -> bool {
         self.0 == other.0
     }
 }
 
-impl Eq for Ticks32 {}
-
-/// 24-bit `Ticks`
+impl Eq for Ticks24 {}
+
+/// 64-bit `Ticks`
 #[derive(Clone, Copy, Debug, PartialOrd)]
-pub struct Ticks24(u32);
-
-impl From<u32> for Ticks24 {
-    fn from(val: u32) -> Self {
-        Ticks24(val)
-    }
-}
-
-impl Ticks for Ticks24 {
-    fn into_usize(self) -> usize {
-        self.0 as usize
-    }
-
-    fn into_u32(self) -> u32 {
-        self.0
->>>>>>> a97b7cd6
-    }
-}
-
-<<<<<<< HEAD
-/// 64-bit `Ticks`
-#[derive(Clone, Copy)]
 pub struct Ticks64(u64);
 
 impl Ticks64 {
     pub fn into_u64(self) -> u64 {
         self.0
-=======
-    fn wrapping_add(self, other: Self) -> Self {
-        Ticks24(self.0.wrapping_add(other.0) & 0x00FFFFFF)
-    }
-
-    fn wrapping_sub(self, other: Self) -> Self {
-        Ticks24(self.0.wrapping_sub(other.0) & 0x00FFFFFF)
->>>>>>> a97b7cd6
-    }
-}
-
-<<<<<<< HEAD
+    }
+}
+
 impl From<u32> for Ticks64 {
     fn from(val: u32) -> Self {
         Ticks64(val as u64)
     }
 }
 
-=======
-    fn within_range(self, start: Self, end: Self) -> bool {
-        self.wrapping_sub(start).0 < end.wrapping_sub(start).0
-    }
-
-    /// Returns the maximum value of this type, which should be (2^width)-1.
-    fn max_value() -> Self {
-        Ticks24(0x00FFFFFF)
-    }
-}
-
-impl Ord for Ticks24 {
-    fn cmp(&self, other: &Self) -> Ordering {
-        self.0.cmp(&other.0)
-    }
-}
-
-impl PartialEq for Ticks24 {
-    fn eq(&self, other: &Self) -> bool {
-        self.0 == other.0
-    }
-}
-
-impl Eq for Ticks24 {}
-
-/// 64-bit `Ticks`
-#[derive(Clone, Copy, Debug, PartialOrd)]
-pub struct Ticks64(u64);
-
-impl Ticks64 {
-    pub fn into_u64(self) -> u64 {
-        self.0
-    }
-}
-
-impl From<u32> for Ticks64 {
-    fn from(val: u32) -> Self {
-        Ticks64(val as u64)
-    }
-}
-
->>>>>>> a97b7cd6
 impl From<u64> for Ticks64 {
     fn from(val: u64) -> Self {
         Ticks64(val as u64)
@@ -574,11 +450,7 @@
     }
 
     fn wrapping_sub(self, other: Self) -> Self {
-<<<<<<< HEAD
-        Ticks64(self.0.wrapping_sub(other.0) & 0x00FFFFFF)
-=======
         Ticks64(self.0.wrapping_sub(other.0))
->>>>>>> a97b7cd6
     }
 
     fn within_range(self, start: Self, end: Self) -> bool {
@@ -589,9 +461,6 @@
     fn max_value() -> Self {
         Ticks64(!0u64)
     }
-<<<<<<< HEAD
-}
-=======
 }
 
 impl Ord for Ticks64 {
@@ -606,5 +475,4 @@
     }
 }
 
-impl Eq for Ticks64 {}
->>>>>>> a97b7cd6
+impl Eq for Ticks64 {}